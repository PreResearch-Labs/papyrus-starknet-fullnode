--- conflicted
+++ resolved
@@ -430,7 +430,6 @@
 
 struct_field_names! {
     struct Tables {
-<<<<<<< HEAD
         block_hash_to_number: TableIdentifier<BlockHash, BlockNumber, SimpleTable>,
         casms: TableIdentifier<ClassHash, LocationInFile, SimpleTable>,
         contract_storage: TableIdentifier<(ContractAddress, (StorageKey, BlockNumber)), StarkFelt, CommonPrefix>,
@@ -438,7 +437,9 @@
         declared_classes_block: TableIdentifier<ClassHash, BlockNumber, SimpleTable>,
         deprecated_declared_classes: TableIdentifier<ClassHash, IndexedDeprecatedContractClass, SimpleTable>,
         deployed_contracts: TableIdentifier<(ContractAddress, BlockNumber), ClassHash, CommonPrefix>,
-        events: TableIdentifier<(ContractAddress, EventIndex), EventContent, CommonPrefix>,
+        // The u8 value type is place holder because value is not needed in this mapping.
+        // This table type will be chang in the future.
+        events: TableIdentifier<(ContractAddress, EventIndex), u8, CommonPrefix>,
         headers: TableIdentifier<BlockNumber, BlockHeader, SimpleTable>,
         markers: TableIdentifier<MarkerKind, BlockNumber, SimpleTable>,
         nonces: TableIdentifier<(ContractAddress, BlockNumber), Nonce, CommonPrefix>,
@@ -446,29 +447,8 @@
         state_diffs: TableIdentifier<BlockNumber, LocationInFile, SimpleTable>,
         transaction_hash_to_idx: TableIdentifier<TransactionHash, TransactionIndex, SimpleTable>,
         transaction_idx_to_hash: TableIdentifier<TransactionIndex, TransactionHash, SimpleTable>,
-        transaction_outputs: TableIdentifier<TransactionIndex, ThinTransactionOutput, SimpleTable>,
+        transaction_outputs: TableIdentifier<TransactionIndex, LocationInFile, CommonPrefix>,
         transactions: TableIdentifier<TransactionIndex, Transaction, SimpleTable>,
-=======
-        block_hash_to_number: TableIdentifier<BlockHash, BlockNumber>,
-        casms: TableIdentifier<ClassHash, LocationInFile>,
-        contract_storage: TableIdentifier<(ContractAddress, StorageKey, BlockNumber), StarkFelt>,
-        declared_classes: TableIdentifier<ClassHash, LocationInFile>,
-        declared_classes_block: TableIdentifier<ClassHash, BlockNumber>,
-        deprecated_declared_classes: TableIdentifier<ClassHash, IndexedDeprecatedContractClass>,
-        deployed_contracts: TableIdentifier<(ContractAddress, BlockNumber), ClassHash>,
-        // The u8 value type is place holder because value is not needed in this mapping.
-        // This table type will be chang in the future.
-        events: TableIdentifier<(ContractAddress, EventIndex), u8>,
-        headers: TableIdentifier<BlockNumber, BlockHeader>,
-        markers: TableIdentifier<MarkerKind, BlockNumber>,
-        nonces: TableIdentifier<(ContractAddress, BlockNumber), Nonce>,
-        file_offsets: TableIdentifier<OffsetKind, usize>,
-        state_diffs: TableIdentifier<BlockNumber, LocationInFile>,
-        transaction_hash_to_idx: TableIdentifier<TransactionHash, TransactionIndex>,
-        transaction_idx_to_hash: TableIdentifier<TransactionIndex, TransactionHash>,
-        transaction_outputs: TableIdentifier<TransactionIndex, LocationInFile>,
-        transactions: TableIdentifier<TransactionIndex, Transaction>,
->>>>>>> 17754079
 
         // Version tables
         starknet_version: TableIdentifier<BlockNumber, StarknetVersion, SimpleTable>,
