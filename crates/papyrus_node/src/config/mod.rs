#[cfg(test)]
mod config_test;

use std::collections::{BTreeMap, HashMap};
use std::fs::File;
use std::io::{BufWriter, Write};
use std::mem::discriminant;
use std::path::{Path, PathBuf};
use std::time::Duration;
use std::{env, fs, io};

use clap::{arg, value_parser, Arg, ArgMatches, Command};
use itertools::chain;
use papyrus_config::dumping::{append_sub_config_name, SerializeConfig};
use papyrus_config::loading::load_and_process_config;
use papyrus_config::{ConfigError, ParamPath, SerializedParam};
use papyrus_gateway::GatewayConfig;
use papyrus_monitoring_gateway::MonitoringGatewayConfig;
use papyrus_storage::db::DbConfig;
use papyrus_storage::StorageConfig;
use papyrus_sync::{CentralSourceConfig, SyncConfig};
use serde::{Deserialize, Serialize};
use serde_json::{Map, Value};
use starknet_api::core::ChainId;
use starknet_reader_client::RetryConfig;

use crate::version::VERSION_FULL;

// The path of the default configuration file, provided as part of the crate.
pub const DEFAULT_CONFIG_PATH: &str = "config/default_config.json";

/// The configurations of the various components of the node.
#[derive(Debug, Deserialize, Serialize, Clone, PartialEq)]
pub struct NodeConfig {
    pub gateway: GatewayConfig,
    pub central: CentralSourceConfig,
    pub monitoring_gateway: MonitoringGatewayConfig,
    pub storage: StorageConfig,
    /// None if the syncing should be disabled.
    pub sync: Option<SyncConfig>,
}

// Default configuration values.
impl Default for NodeConfig {
    fn default() -> Self {
<<<<<<< HEAD
        let chain_id = ChainId(String::from("SN_MAIN"));
        ConfigBuilder {
            args: None,
            chain_id: chain_id.clone(),
            config: Config {
                central: CentralSourceConfig {
                    concurrent_requests: 300,
                    url: String::from("https://alpha-mainnet.starknet.io/"),
                    http_headers: None,
                    retry_config: RetryConfig {
                        retry_base_millis: 30,
                        retry_max_delay_millis: 30000,
                        max_retries: 10,
                    },
                },
                gateway: GatewayConfig {
                    chain_id: chain_id.clone(),
                    server_address: String::from("0.0.0.0:8080"),
                    max_events_chunk_size: 1000,
                    max_events_keys: 100,
                    collect_metrics: false,
                },
                monitoring_gateway: MonitoringGatewayConfig {
                    server_address: String::from("0.0.0.0:8081"),
                    collect_metrics: false,
                },
                storage: StorageConfig {
                    db_config: DbConfig {
                        path_prefix: PathBuf::from("./data"),
                        chain_id,
                        min_size: 1 << 20,    // 1MB
                        max_size: 1 << 40,    // 1TB
                        growth_step: 1 << 26, // 64MB
                    },
                },
                sync: Some(SyncConfig {
                    block_propagation_sleep_duration: Duration::from_secs(10),
                    recoverable_error_sleep_duration: Duration::from_secs(10),
                    blocks_max_stream_size: 1000,
                    state_updates_max_stream_size: 1000,
                }),
            },
=======
        NodeConfig {
            central: CentralSourceConfig::default(),
            gateway: GatewayConfig::default(),
            monitoring_gateway: MonitoringGatewayConfig::default(),
            storage: StorageConfig::default(),
            sync: Some(SyncConfig::default()),
>>>>>>> 299ed9f3
        }
    }
}

impl SerializeConfig for NodeConfig {
    fn dump(&self) -> BTreeMap<ParamPath, SerializedParam> {
        chain!(
            append_sub_config_name(self.central.dump(), "central"),
            append_sub_config_name(self.gateway.dump(), "gateway"),
            append_sub_config_name(self.monitoring_gateway.dump(), "monitoring_gateway"),
            append_sub_config_name(self.storage.dump(), "storage"),
            match self.sync {
                None => BTreeMap::new(),
                Some(sync_config) => append_sub_config_name(sync_config.dump(), "sync"),
            },
        )
        .collect()
    }
}

impl NodeConfig {
    /// Creates a config object. Selects the values from the default file and from resources with
    /// higher priority.
    pub fn load_and_process(args: Vec<String>) -> Result<Self, ConfigError> {
        let path = Path::new(
            &env::var("CARGO_MANIFEST_DIR").expect("Env var 'CARGO_MANIFEST_DIR' did not found"),
        )
        .join("../..")
        .join(DEFAULT_CONFIG_PATH);
        let default_config_file = std::fs::File::open(path)
            .unwrap_or_else(|_| panic!("Failed to open file in {DEFAULT_CONFIG_PATH}"));
        load_and_process_config(default_config_file, node_command(), args)
    }

    pub fn get_config_representation(&self) -> Result<serde_json::Value, ConfigError> {
        Ok(serde_json::to_value(self)?)
    }
}

/// The command line interface of this node.
pub fn node_command() -> Command {
    Command::new("Papyrus")
        .version(VERSION_FULL)
        .about("Papyrus is a StarkNet full node written in Rust.")
}<|MERGE_RESOLUTION|>--- conflicted
+++ resolved
@@ -43,57 +43,12 @@
 // Default configuration values.
 impl Default for NodeConfig {
     fn default() -> Self {
-<<<<<<< HEAD
-        let chain_id = ChainId(String::from("SN_MAIN"));
-        ConfigBuilder {
-            args: None,
-            chain_id: chain_id.clone(),
-            config: Config {
-                central: CentralSourceConfig {
-                    concurrent_requests: 300,
-                    url: String::from("https://alpha-mainnet.starknet.io/"),
-                    http_headers: None,
-                    retry_config: RetryConfig {
-                        retry_base_millis: 30,
-                        retry_max_delay_millis: 30000,
-                        max_retries: 10,
-                    },
-                },
-                gateway: GatewayConfig {
-                    chain_id: chain_id.clone(),
-                    server_address: String::from("0.0.0.0:8080"),
-                    max_events_chunk_size: 1000,
-                    max_events_keys: 100,
-                    collect_metrics: false,
-                },
-                monitoring_gateway: MonitoringGatewayConfig {
-                    server_address: String::from("0.0.0.0:8081"),
-                    collect_metrics: false,
-                },
-                storage: StorageConfig {
-                    db_config: DbConfig {
-                        path_prefix: PathBuf::from("./data"),
-                        chain_id,
-                        min_size: 1 << 20,    // 1MB
-                        max_size: 1 << 40,    // 1TB
-                        growth_step: 1 << 26, // 64MB
-                    },
-                },
-                sync: Some(SyncConfig {
-                    block_propagation_sleep_duration: Duration::from_secs(10),
-                    recoverable_error_sleep_duration: Duration::from_secs(10),
-                    blocks_max_stream_size: 1000,
-                    state_updates_max_stream_size: 1000,
-                }),
-            },
-=======
         NodeConfig {
             central: CentralSourceConfig::default(),
             gateway: GatewayConfig::default(),
             monitoring_gateway: MonitoringGatewayConfig::default(),
             storage: StorageConfig::default(),
             sync: Some(SyncConfig::default()),
->>>>>>> 299ed9f3
         }
     }
 }
